// Copyright 2017 The Prometheus Authors
// Licensed under the Apache License, Version 2.0 (the "License");
// you may not use this file except in compliance with the License.
// You may obtain a copy of the License at
//
// http://www.apache.org/licenses/LICENSE-2.0
//
// Unless required by applicable law or agreed to in writing, software
// distributed under the License is distributed on an "AS IS" BASIS,
// WITHOUT WARRANTIES OR CONDITIONS OF ANY KIND, either express or implied.
// See the License for the specific language governing permissions and
// limitations under the License.

package tsdb

import (
	"fmt"
	"io/ioutil"
	"math"
	"math/rand"
	"os"
	"path"
	"path/filepath"
	"sort"
	"testing"
	"time"

	"github.com/go-kit/kit/log"
	"github.com/oklog/ulid"
	"github.com/pkg/errors"
	"github.com/prometheus/client_golang/prometheus"
	prom_testutil "github.com/prometheus/client_golang/prometheus/testutil"
	"github.com/prometheus/tsdb/chunks"
	"github.com/prometheus/tsdb/index"
	"github.com/prometheus/tsdb/labels"
	"github.com/prometheus/tsdb/testutil"
	"github.com/prometheus/tsdb/tsdbutil"
	"github.com/prometheus/tsdb/wal"
)

func openTestDB(t testing.TB, opts *Options) (db *DB, close func()) {
	tmpdir, err := ioutil.TempDir("", "test")
	testutil.Ok(t, err)

	db, err = Open(tmpdir, nil, nil, opts)
	testutil.Ok(t, err)

	// Do not close the test database by default as it will deadlock on test failures.
	return db, func() {
		testutil.Ok(t, os.RemoveAll(tmpdir))
	}
}

// query runs a matcher query against the querier and fully expands its data.
func query(t testing.TB, q Querier, matchers ...labels.Matcher) map[string][]sample {
	ss, err := q.Select(matchers...)
	testutil.Ok(t, err)

	result := map[string][]sample{}

	for ss.Next() {
		series := ss.At()

		samples := []sample{}
		it := series.Iterator()
		for it.Next() {
			t, v := it.At()
			samples = append(samples, sample{t: t, v: v})
		}
		testutil.Ok(t, it.Err())

		name := series.Labels().String()
		result[name] = samples
	}
	testutil.Ok(t, ss.Err())

	return result
}

// Ensure that blocks are held in memory in their time order
// and not in ULID order as they are read from the directory.
func TestDB_reloadOrder(t *testing.T) {
	db, delete := openTestDB(t, nil)
	defer func() {
		testutil.Ok(t, db.Close())
		delete()
	}()

	metas := []BlockMeta{
		{MinTime: 90, MaxTime: 100},
		{MinTime: 70, MaxTime: 80},
		{MinTime: 100, MaxTime: 110},
	}
	for _, m := range metas {
		createBlock(t, db.Dir(), genSeries(1, 1, m.MinTime, m.MaxTime))
	}

	testutil.Ok(t, db.reload())
	blocks := db.Blocks()
	for _, b := range blocks {
		b.meta.Stats.NumBytes = 0
	}
	testutil.Equals(t, 3, len(blocks))
	testutil.Equals(t, metas[1].MinTime, blocks[0].Meta().MinTime)
	testutil.Equals(t, metas[1].MaxTime, blocks[0].Meta().MaxTime)
	testutil.Equals(t, metas[0].MinTime, blocks[1].Meta().MinTime)
	testutil.Equals(t, metas[0].MaxTime, blocks[1].Meta().MaxTime)
	testutil.Equals(t, metas[2].MinTime, blocks[2].Meta().MinTime)
	testutil.Equals(t, metas[2].MaxTime, blocks[2].Meta().MaxTime)
}

func TestDataAvailableOnlyAfterCommit(t *testing.T) {
	db, delete := openTestDB(t, nil)
	defer func() {
		testutil.Ok(t, db.Close())
		delete()
	}()

	app := db.Appender()

	_, err := app.Add(labels.FromStrings("foo", "bar"), 0, 0)
	testutil.Ok(t, err)

	querier, err := db.Querier(0, 1)
	testutil.Ok(t, err)
	seriesSet := query(t, querier, labels.NewEqualMatcher("foo", "bar"))

	testutil.Equals(t, map[string][]sample{}, seriesSet)
	testutil.Ok(t, querier.Close())

	err = app.Commit()
	testutil.Ok(t, err)

	querier, err = db.Querier(0, 1)
	testutil.Ok(t, err)
	defer querier.Close()

	seriesSet = query(t, querier, labels.NewEqualMatcher("foo", "bar"))

	testutil.Equals(t, map[string][]sample{`{foo="bar"}`: {{t: 0, v: 0}}}, seriesSet)
}

func TestDataNotAvailableAfterRollback(t *testing.T) {
	db, delete := openTestDB(t, nil)
	defer func() {
		testutil.Ok(t, db.Close())
		delete()
	}()

	app := db.Appender()
	_, err := app.Add(labels.FromStrings("foo", "bar"), 0, 0)
	testutil.Ok(t, err)

	err = app.Rollback()
	testutil.Ok(t, err)

	querier, err := db.Querier(0, 1)
	testutil.Ok(t, err)
	defer querier.Close()

	seriesSet := query(t, querier, labels.NewEqualMatcher("foo", "bar"))

	testutil.Equals(t, map[string][]sample{}, seriesSet)
}

func TestDBAppenderAddRef(t *testing.T) {
	db, delete := openTestDB(t, nil)
	defer func() {
		testutil.Ok(t, db.Close())
		delete()
	}()

	app1 := db.Appender()

	ref1, err := app1.Add(labels.FromStrings("a", "b"), 123, 0)
	testutil.Ok(t, err)

	// Reference should already work before commit.
	err = app1.AddFast(ref1, 124, 1)
	testutil.Ok(t, err)

	err = app1.Commit()
	testutil.Ok(t, err)

	app2 := db.Appender()

	// first ref should already work in next transaction.
	err = app2.AddFast(ref1, 125, 0)
	testutil.Ok(t, err)

	ref2, err := app2.Add(labels.FromStrings("a", "b"), 133, 1)
	testutil.Ok(t, err)

	testutil.Assert(t, ref1 == ref2, "")

	// Reference must be valid to add another sample.
	err = app2.AddFast(ref2, 143, 2)
	testutil.Ok(t, err)

	err = app2.AddFast(9999999, 1, 1)
	testutil.Equals(t, ErrNotFound, errors.Cause(err))

	testutil.Ok(t, app2.Commit())

	q, err := db.Querier(0, 200)
	testutil.Ok(t, err)

	res := query(t, q, labels.NewEqualMatcher("a", "b"))

	testutil.Equals(t, map[string][]sample{
		labels.FromStrings("a", "b").String(): {
			{t: 123, v: 0},
			{t: 124, v: 1},
			{t: 125, v: 0},
			{t: 133, v: 1},
			{t: 143, v: 2},
		},
	}, res)

	testutil.Ok(t, q.Close())
}

func TestDeleteSimple(t *testing.T) {
	numSamples := int64(10)

<<<<<<< HEAD
	db, delete := openTestDB(t, nil)
	defer func() {
		testutil.Ok(t, db.Close())
		delete()
	}()

	app := db.Appender()

	smpls := make([]float64, numSamples)
	for i := int64(0); i < numSamples; i++ {
		smpls[i] = rand.Float64()
		app.Add(labels.Labels{{"a", "b"}}, i, smpls[i])
	}

	testutil.Ok(t, app.Commit())
=======
>>>>>>> 0b72f9af
	cases := []struct {
		intervals Intervals
		remaint   []int64
	}{
		{
			intervals: Intervals{{0, 3}},
			remaint:   []int64{4, 5, 6, 7, 8, 9},
		},
		{
			intervals: Intervals{{1, 3}},
			remaint:   []int64{0, 4, 5, 6, 7, 8, 9},
		},
		{
			intervals: Intervals{{1, 3}, {4, 7}},
			remaint:   []int64{0, 8, 9},
		},
		{
			intervals: Intervals{{1, 3}, {4, 700}},
			remaint:   []int64{0},
		},
		{ // This case is to ensure that labels and symbols are deleted.
			intervals: Intervals{{0, 9}},
			remaint:   []int64{},
		},
	}

Outer:
	for _, c := range cases {
		db, close := openTestDB(t, nil)
		defer close()
		defer db.Close()

		app := db.Appender()

		smpls := make([]float64, numSamples)
		for i := int64(0); i < numSamples; i++ {
			smpls[i] = rand.Float64()
			app.Add(labels.Labels{{"a", "b"}}, i, smpls[i])
		}

		testutil.Ok(t, app.Commit())

		// TODO(gouthamve): Reset the tombstones somehow.
		// Delete the ranges.
		for _, r := range c.intervals {
			testutil.Ok(t, db.Delete(r.Mint, r.Maxt, labels.NewEqualMatcher("a", "b")))
		}

		// Compare the result.
		q, err := db.Querier(0, numSamples)
		testutil.Ok(t, err)

		res, err := q.Select(labels.NewEqualMatcher("a", "b"))
		testutil.Ok(t, err)

		expSamples := make([]tsdbutil.Sample, 0, len(c.remaint))
		for _, ts := range c.remaint {
			expSamples = append(expSamples, sample{ts, smpls[ts]})
		}

		expss := newMockSeriesSet([]Series{
			newSeries(map[string]string{"a": "b"}, expSamples),
		})

		lns, err := q.LabelNames()
		testutil.Ok(t, err)
		lvs, err := q.LabelValues("a")
		testutil.Ok(t, err)
		if len(expSamples) == 0 {
			testutil.Equals(t, 0, len(lns))
			testutil.Equals(t, 0, len(lvs))
			testutil.Assert(t, res.Next() == false, "")
			continue
		} else {
			testutil.Equals(t, 1, len(lns))
			testutil.Equals(t, 1, len(lvs))
			testutil.Equals(t, "a", lns[0])
			testutil.Equals(t, "b", lvs[0])
		}

		for {
			eok, rok := expss.Next(), res.Next()
			testutil.Equals(t, eok, rok)

			if !eok {
				continue Outer
			}
			sexp := expss.At()
			sres := res.At()

			testutil.Equals(t, sexp.Labels(), sres.Labels())

			smplExp, errExp := expandSeriesIterator(sexp.Iterator())
			smplRes, errRes := expandSeriesIterator(sres.Iterator())

			testutil.Equals(t, errExp, errRes)
			testutil.Equals(t, smplExp, smplRes)
		}
	}
}

func TestAmendDatapointCausesError(t *testing.T) {
	db, delete := openTestDB(t, nil)
	defer func() {
		testutil.Ok(t, db.Close())
		delete()
	}()

	app := db.Appender()
	_, err := app.Add(labels.Labels{}, 0, 0)
	testutil.Ok(t, err)
	testutil.Ok(t, app.Commit())

	app = db.Appender()
	_, err = app.Add(labels.Labels{}, 0, 1)
	testutil.Equals(t, ErrAmendSample, err)
	testutil.Ok(t, app.Rollback())
}

func TestDuplicateNaNDatapointNoAmendError(t *testing.T) {
	db, delete := openTestDB(t, nil)
	defer func() {
		testutil.Ok(t, db.Close())
		delete()
	}()

	app := db.Appender()
	_, err := app.Add(labels.Labels{}, 0, math.NaN())
	testutil.Ok(t, err)
	testutil.Ok(t, app.Commit())

	app = db.Appender()
	_, err = app.Add(labels.Labels{}, 0, math.NaN())
	testutil.Ok(t, err)
}

func TestNonDuplicateNaNDatapointsCausesAmendError(t *testing.T) {
	db, delete := openTestDB(t, nil)
	defer func() {
		testutil.Ok(t, db.Close())
		delete()
	}()
	app := db.Appender()
	_, err := app.Add(labels.Labels{}, 0, math.Float64frombits(0x7ff0000000000001))
	testutil.Ok(t, err)
	testutil.Ok(t, app.Commit())

	app = db.Appender()
	_, err = app.Add(labels.Labels{}, 0, math.Float64frombits(0x7ff0000000000002))
	testutil.Equals(t, ErrAmendSample, err)
}

func TestSkippingInvalidValuesInSameTxn(t *testing.T) {
	db, delete := openTestDB(t, nil)
	defer func() {
		testutil.Ok(t, db.Close())
		delete()
	}()

	// Append AmendedValue.
	app := db.Appender()
	_, err := app.Add(labels.Labels{{"a", "b"}}, 0, 1)
	testutil.Ok(t, err)
	_, err = app.Add(labels.Labels{{"a", "b"}}, 0, 2)
	testutil.Ok(t, err)
	testutil.Ok(t, app.Commit())

	// Make sure the right value is stored.
	q, err := db.Querier(0, 10)
	testutil.Ok(t, err)

	ssMap := query(t, q, labels.NewEqualMatcher("a", "b"))

	testutil.Equals(t, map[string][]sample{
		labels.New(labels.Label{"a", "b"}).String(): {{0, 1}},
	}, ssMap)

	testutil.Ok(t, q.Close())

	// Append Out of Order Value.
	app = db.Appender()
	_, err = app.Add(labels.Labels{{"a", "b"}}, 10, 3)
	testutil.Ok(t, err)
	_, err = app.Add(labels.Labels{{"a", "b"}}, 7, 5)
	testutil.Ok(t, err)
	testutil.Ok(t, app.Commit())

	q, err = db.Querier(0, 10)
	testutil.Ok(t, err)

	ssMap = query(t, q, labels.NewEqualMatcher("a", "b"))

	testutil.Equals(t, map[string][]sample{
		labels.New(labels.Label{"a", "b"}).String(): {{0, 1}, {10, 3}},
	}, ssMap)
	testutil.Ok(t, q.Close())
}

func TestDB_Snapshot(t *testing.T) {
	db, delete := openTestDB(t, nil)
	defer delete()

	// append data
	app := db.Appender()
	mint := int64(1414141414000)
	for i := 0; i < 1000; i++ {
		_, err := app.Add(labels.FromStrings("foo", "bar"), mint+int64(i), 1.0)
		testutil.Ok(t, err)
	}
	testutil.Ok(t, app.Commit())
	testutil.Ok(t, app.Rollback())

	// create snapshot
	snap, err := ioutil.TempDir("", "snap")
	testutil.Ok(t, err)

	defer os.RemoveAll(snap)
	testutil.Ok(t, db.Snapshot(snap, true))
	testutil.Ok(t, db.Close())

	// reopen DB from snapshot
	db, err = Open(snap, nil, nil, nil)
	testutil.Ok(t, err)
	defer func() { testutil.Ok(t, db.Close()) }()

	querier, err := db.Querier(mint, mint+1000)
	testutil.Ok(t, err)
	defer func() { querier.Close() }()

	// sum values
	seriesSet, err := querier.Select(labels.NewEqualMatcher("foo", "bar"))
	testutil.Ok(t, err)

	sum := 0.0
	for seriesSet.Next() {
		series := seriesSet.At().Iterator()
		for series.Next() {
			_, v := series.At()
			sum += v
		}
		testutil.Ok(t, series.Err())
	}
	testutil.Ok(t, seriesSet.Err())
	testutil.Equals(t, 1000.0, sum)
}

func TestDB_SnapshotWithDelete(t *testing.T) {
	numSamples := int64(10)

	db, delete := openTestDB(t, nil)
	defer delete()

	app := db.Appender()

	smpls := make([]float64, numSamples)
	for i := int64(0); i < numSamples; i++ {
		smpls[i] = rand.Float64()
		app.Add(labels.Labels{{"a", "b"}}, i, smpls[i])
	}

	testutil.Ok(t, app.Commit())
	cases := []struct {
		intervals Intervals
		remaint   []int64
	}{
		{
			intervals: Intervals{{1, 3}, {4, 7}},
			remaint:   []int64{0, 8, 9},
		},
	}

Outer:
	for _, c := range cases {
		// TODO(gouthamve): Reset the tombstones somehow.
		// Delete the ranges.
		for _, r := range c.intervals {
			testutil.Ok(t, db.Delete(r.Mint, r.Maxt, labels.NewEqualMatcher("a", "b")))
		}

		// create snapshot
		snap, err := ioutil.TempDir("", "snap")
		testutil.Ok(t, err)

		defer os.RemoveAll(snap)
		testutil.Ok(t, db.Snapshot(snap, true))
		testutil.Ok(t, db.Close())

		// reopen DB from snapshot
		db, err = Open(snap, nil, nil, nil)
		testutil.Ok(t, err)
		defer func() { testutil.Ok(t, db.Close()) }()

		// Compare the result.
		q, err := db.Querier(0, numSamples)
		testutil.Ok(t, err)
		defer func() { testutil.Ok(t, q.Close()) }()

		res, err := q.Select(labels.NewEqualMatcher("a", "b"))
		testutil.Ok(t, err)

		expSamples := make([]tsdbutil.Sample, 0, len(c.remaint))
		for _, ts := range c.remaint {
			expSamples = append(expSamples, sample{ts, smpls[ts]})
		}

		expss := newMockSeriesSet([]Series{
			newSeries(map[string]string{"a": "b"}, expSamples),
		})

		if len(expSamples) == 0 {
			testutil.Assert(t, res.Next() == false, "")
			continue
		}

		for {
			eok, rok := expss.Next(), res.Next()
			testutil.Equals(t, eok, rok)

			if !eok {
				continue Outer
			}
			sexp := expss.At()
			sres := res.At()

			testutil.Equals(t, sexp.Labels(), sres.Labels())

			smplExp, errExp := expandSeriesIterator(sexp.Iterator())
			smplRes, errRes := expandSeriesIterator(sres.Iterator())

			testutil.Equals(t, errExp, errRes)
			testutil.Equals(t, smplExp, smplRes)
		}
	}
}

func TestDB_e2e(t *testing.T) {
	const (
		numDatapoints = 1000
		numRanges     = 1000
		timeInterval  = int64(3)
	)
	// Create 8 series with 1000 data-points of different ranges and run queries.
	lbls := [][]labels.Label{
		{
			{"a", "b"},
			{"instance", "localhost:9090"},
			{"job", "prometheus"},
		},
		{
			{"a", "b"},
			{"instance", "127.0.0.1:9090"},
			{"job", "prometheus"},
		},
		{
			{"a", "b"},
			{"instance", "127.0.0.1:9090"},
			{"job", "prom-k8s"},
		},
		{
			{"a", "b"},
			{"instance", "localhost:9090"},
			{"job", "prom-k8s"},
		},
		{
			{"a", "c"},
			{"instance", "localhost:9090"},
			{"job", "prometheus"},
		},
		{
			{"a", "c"},
			{"instance", "127.0.0.1:9090"},
			{"job", "prometheus"},
		},
		{
			{"a", "c"},
			{"instance", "127.0.0.1:9090"},
			{"job", "prom-k8s"},
		},
		{
			{"a", "c"},
			{"instance", "localhost:9090"},
			{"job", "prom-k8s"},
		},
	}

	seriesMap := map[string][]sample{}
	for _, l := range lbls {
		seriesMap[labels.New(l...).String()] = []sample{}
	}

	db, delete := openTestDB(t, nil)
	defer func() {
		testutil.Ok(t, db.Close())
		delete()
	}()

	app := db.Appender()

	for _, l := range lbls {
		lset := labels.New(l...)
		series := []sample{}

		ts := rand.Int63n(300)
		for i := 0; i < numDatapoints; i++ {
			v := rand.Float64()

			series = append(series, sample{ts, v})

			_, err := app.Add(lset, ts, v)
			testutil.Ok(t, err)

			ts += rand.Int63n(timeInterval) + 1
		}

		seriesMap[lset.String()] = series
	}

	testutil.Ok(t, app.Commit())

	// Query each selector on 1000 random time-ranges.
	queries := []struct {
		ms []labels.Matcher
	}{
		{
			ms: []labels.Matcher{labels.NewEqualMatcher("a", "b")},
		},
		{
			ms: []labels.Matcher{
				labels.NewEqualMatcher("a", "b"),
				labels.NewEqualMatcher("job", "prom-k8s"),
			},
		},
		{
			ms: []labels.Matcher{
				labels.NewEqualMatcher("a", "c"),
				labels.NewEqualMatcher("instance", "localhost:9090"),
				labels.NewEqualMatcher("job", "prometheus"),
			},
		},
		// TODO: Add Regexp Matchers.
	}

	for _, qry := range queries {
		matched := labels.Slice{}
		for _, ls := range lbls {
			s := labels.Selector(qry.ms)
			if s.Matches(ls) {
				matched = append(matched, ls)
			}
		}

		sort.Sort(matched)

		for i := 0; i < numRanges; i++ {
			mint := rand.Int63n(300)
			maxt := mint + rand.Int63n(timeInterval*int64(numDatapoints))

			expected := map[string][]sample{}

			// Build the mockSeriesSet.
			for _, m := range matched {
				smpls := boundedSamples(seriesMap[m.String()], mint, maxt)
				if len(smpls) > 0 {
					expected[m.String()] = smpls
				}
			}

			q, err := db.Querier(mint, maxt)
			testutil.Ok(t, err)

			ss, err := q.Select(qry.ms...)
			testutil.Ok(t, err)

			result := map[string][]sample{}

			for ss.Next() {
				x := ss.At()

				smpls, err := expandSeriesIterator(x.Iterator())
				testutil.Ok(t, err)

				if len(smpls) > 0 {
					result[x.Labels().String()] = smpls
				}
			}

			testutil.Ok(t, ss.Err())
			testutil.Equals(t, expected, result)

			q.Close()
		}
	}
}

func TestWALFlushedOnDBClose(t *testing.T) {
	db, delete := openTestDB(t, nil)
	defer delete()

	dirDb := db.Dir()

	lbls := labels.Labels{labels.Label{Name: "labelname", Value: "labelvalue"}}

	app := db.Appender()
	_, err := app.Add(lbls, 0, 1)
	testutil.Ok(t, err)
	testutil.Ok(t, app.Commit())

	testutil.Ok(t, db.Close())

	db, err = Open(dirDb, nil, nil, nil)
	testutil.Ok(t, err)
	defer func() { testutil.Ok(t, db.Close()) }()

	q, err := db.Querier(0, 1)
	testutil.Ok(t, err)

	values, err := q.LabelValues("labelname")
	testutil.Ok(t, err)
	testutil.Equals(t, []string{"labelvalue"}, values)
}

func TestWALSegmentSizeOption(t *testing.T) {
	options := *DefaultOptions
	options.WALSegmentSize = 2 * 32 * 1024
	db, delete := openTestDB(t, &options)
	defer delete()
	app := db.Appender()
	for i := int64(0); i < 155; i++ {
		_, err := app.Add(labels.Labels{labels.Label{Name: "wal", Value: "size"}}, i, rand.Float64())
		testutil.Ok(t, err)
		testutil.Ok(t, app.Commit())
	}

	dbDir := db.Dir()
	db.Close()
	files, err := ioutil.ReadDir(filepath.Join(dbDir, "wal"))
	testutil.Assert(t, len(files) > 1, "current WALSegmentSize should result in more than a single WAL file.")
	testutil.Ok(t, err)
	for i, f := range files {
		if len(files)-1 != i {
			testutil.Equals(t, int64(options.WALSegmentSize), f.Size(), "WAL file size doesn't match WALSegmentSize option, filename: %v", f.Name())
			continue
		}
		testutil.Assert(t, int64(options.WALSegmentSize) > f.Size(), "last WAL file size is not smaller than the WALSegmentSize option, filename: %v", f.Name())
	}
}

func TestTombstoneClean(t *testing.T) {
	numSamples := int64(10)

	db, delete := openTestDB(t, nil)
	defer delete()

	app := db.Appender()

	smpls := make([]float64, numSamples)
	for i := int64(0); i < numSamples; i++ {
		smpls[i] = rand.Float64()
		app.Add(labels.Labels{{"a", "b"}}, i, smpls[i])
	}

	testutil.Ok(t, app.Commit())
	cases := []struct {
		intervals Intervals
		remaint   []int64
	}{
		{
			intervals: Intervals{{1, 3}, {4, 7}},
			remaint:   []int64{0, 8, 9},
		},
	}

	for _, c := range cases {
		// Delete the ranges.

		// create snapshot
		snap, err := ioutil.TempDir("", "snap")
		testutil.Ok(t, err)

		defer os.RemoveAll(snap)
		testutil.Ok(t, db.Snapshot(snap, true))
		testutil.Ok(t, db.Close())

		// reopen DB from snapshot
		db, err = Open(snap, nil, nil, nil)
		testutil.Ok(t, err)
		defer db.Close()

		for _, r := range c.intervals {
			testutil.Ok(t, db.Delete(r.Mint, r.Maxt, labels.NewEqualMatcher("a", "b")))
		}

		// All of the setup for THIS line.
		testutil.Ok(t, db.CleanTombstones())

		// Compare the result.
		q, err := db.Querier(0, numSamples)
		testutil.Ok(t, err)
		defer q.Close()

		res, err := q.Select(labels.NewEqualMatcher("a", "b"))
		testutil.Ok(t, err)

		expSamples := make([]tsdbutil.Sample, 0, len(c.remaint))
		for _, ts := range c.remaint {
			expSamples = append(expSamples, sample{ts, smpls[ts]})
		}

		expss := newMockSeriesSet([]Series{
			newSeries(map[string]string{"a": "b"}, expSamples),
		})

		if len(expSamples) == 0 {
			testutil.Assert(t, res.Next() == false, "")
			continue
		}

		for {
			eok, rok := expss.Next(), res.Next()
			testutil.Equals(t, eok, rok)

			if !eok {
				break
			}
			sexp := expss.At()
			sres := res.At()

			testutil.Equals(t, sexp.Labels(), sres.Labels())

			smplExp, errExp := expandSeriesIterator(sexp.Iterator())
			smplRes, errRes := expandSeriesIterator(sres.Iterator())

			testutil.Equals(t, errExp, errRes)
			testutil.Equals(t, smplExp, smplRes)
		}

		for _, b := range db.Blocks() {
			testutil.Equals(t, newMemTombstones(), b.tombstones)
		}
	}
}

// TestTombstoneCleanFail tests that a failing TombstoneClean doesn't leave any blocks behind.
// When TombstoneClean errors the original block that should be rebuilt doesn't get deleted so
// if TombstoneClean leaves any blocks behind these will overlap.
func TestTombstoneCleanFail(t *testing.T) {

	db, delete := openTestDB(t, nil)
	defer func() {
		testutil.Ok(t, db.Close())
		delete()
	}()

	var expectedBlockDirs []string

	// Create some empty blocks pending for compaction.
	// totalBlocks should be >=2 so we have enough blocks to trigger compaction failure.
	totalBlocks := 2
	for i := 0; i < totalBlocks; i++ {
		blockDir := createBlock(t, db.Dir(), genSeries(1, 1, 0, 0))
		block, err := OpenBlock(nil, blockDir, nil)
		testutil.Ok(t, err)
		// Add some some fake tombstones to trigger the compaction.
		tomb := newMemTombstones()
		tomb.addInterval(0, Interval{0, 1})
		block.tombstones = tomb

		db.blocks = append(db.blocks, block)
		expectedBlockDirs = append(expectedBlockDirs, blockDir)
	}

	// Initialize the mockCompactorFailing with a room for a single compaction iteration.
	// mockCompactorFailing will fail on the second iteration so we can check if the cleanup works as expected.
	db.compactor = &mockCompactorFailing{
		t:      t,
		blocks: db.blocks,
		max:    totalBlocks + 1,
	}

	// The compactor should trigger a failure here.
	testutil.NotOk(t, db.CleanTombstones())

	// Now check that the CleanTombstones didn't leave any blocks behind after a failure.
	actualBlockDirs, err := blockDirs(db.dir)
	testutil.Ok(t, err)
	testutil.Equals(t, expectedBlockDirs, actualBlockDirs)
}

// mockCompactorFailing creates a new empty block on every write and fails when reached the max allowed total.
type mockCompactorFailing struct {
	t      *testing.T
	blocks []*Block
	max    int
}

func (*mockCompactorFailing) Plan(dir string) ([]string, error) {
	return nil, nil
}
func (c *mockCompactorFailing) Write(dest string, b BlockReader, mint, maxt int64, parent *BlockMeta) (ulid.ULID, error) {
	if len(c.blocks) >= c.max {
		return ulid.ULID{}, fmt.Errorf("the compactor already did the maximum allowed blocks so it is time to fail")
	}

	block, err := OpenBlock(nil, createBlock(c.t, dest, genSeries(1, 1, 0, 0)), nil)
	testutil.Ok(c.t, err)
	testutil.Ok(c.t, block.Close()) // Close block as we won't be using anywhere.
	c.blocks = append(c.blocks, block)

	// Now check that all expected blocks are actually persisted on disk.
	// This way we make sure that the we have some blocks that are supposed to be removed.
	var expectedBlocks []string
	for _, b := range c.blocks {
		expectedBlocks = append(expectedBlocks, filepath.Join(dest, b.Meta().ULID.String()))
	}
	actualBlockDirs, err := blockDirs(dest)
	testutil.Ok(c.t, err)

	testutil.Equals(c.t, expectedBlocks, actualBlockDirs)

	return block.Meta().ULID, nil
}

func (*mockCompactorFailing) Compact(dest string, dirs []string, open []*Block) (ulid.ULID, error) {
	return ulid.ULID{}, nil

}

func TestTimeRetention(t *testing.T) {
	db, delete := openTestDB(t, &Options{
		BlockRanges: []int64{1000},
	})
	defer func() {
		testutil.Ok(t, db.Close())
		delete()
	}()

	blocks := []*BlockMeta{
		{MinTime: 500, MaxTime: 900}, // Oldest block
		{MinTime: 1000, MaxTime: 1500},
		{MinTime: 1500, MaxTime: 2000}, // Newest Block
	}

	for _, m := range blocks {
		createBlock(t, db.Dir(), genSeries(10, 10, m.MinTime, m.MaxTime))
	}

	testutil.Ok(t, db.reload())                       // Reload the db to register the new blocks.
	testutil.Equals(t, len(blocks), len(db.Blocks())) // Ensure all blocks are registered.

	db.opts.RetentionDuration = uint64(blocks[2].MaxTime - blocks[1].MinTime)
	testutil.Ok(t, db.reload())

	expBlocks := blocks[1:]
	actBlocks := db.Blocks()

	testutil.Equals(t, 1, int(prom_testutil.ToFloat64(db.metrics.timeRetentionCount)), "metric retention count mismatch")
	testutil.Equals(t, len(expBlocks), len(actBlocks))
	testutil.Equals(t, expBlocks[0].MaxTime, actBlocks[0].meta.MaxTime)
	testutil.Equals(t, expBlocks[len(expBlocks)-1].MaxTime, actBlocks[len(actBlocks)-1].meta.MaxTime)
}

func TestSizeRetention(t *testing.T) {
	db, delete := openTestDB(t, &Options{
		BlockRanges: []int64{100},
	})
	defer func() {
		testutil.Ok(t, db.Close())
		delete()
	}()

	blocks := []*BlockMeta{
		{MinTime: 100, MaxTime: 200}, // Oldest block
		{MinTime: 200, MaxTime: 300},
		{MinTime: 300, MaxTime: 400},
		{MinTime: 400, MaxTime: 500},
		{MinTime: 500, MaxTime: 600}, // Newest Block
	}

	for _, m := range blocks {
		createBlock(t, db.Dir(), genSeries(100, 10, m.MinTime, m.MaxTime))
	}

	// Test that registered size matches the actual disk size.
	testutil.Ok(t, db.reload())                                       // Reload the db to register the new db size.
	testutil.Equals(t, len(blocks), len(db.Blocks()))                 // Ensure all blocks are registered.
	expSize := int64(prom_testutil.ToFloat64(db.metrics.blocksBytes)) // Use the the actual internal metrics.
	actSize := dbDiskSize(db.Dir())
	testutil.Equals(t, expSize, actSize, "registered size doesn't match actual disk size")

	// Decrease the max bytes limit so that a delete is triggered.
	// Check total size, total count and check that the oldest block was deleted.
	firstBlockSize := db.Blocks()[0].Size()
	sizeLimit := actSize - firstBlockSize
	db.opts.MaxBytes = sizeLimit // Set the new db size limit one block smaller that the actual size.
	testutil.Ok(t, db.reload())  // Reload the db to register the new db size.

	expBlocks := blocks[1:]
	actBlocks := db.Blocks()
	expSize = int64(prom_testutil.ToFloat64(db.metrics.blocksBytes))
	actRetentCount := int(prom_testutil.ToFloat64(db.metrics.sizeRetentionCount))
	actSize = dbDiskSize(db.Dir())

	testutil.Equals(t, 1, actRetentCount, "metric retention count mismatch")
	testutil.Equals(t, actSize, expSize, "metric db size doesn't match actual disk size")
	testutil.Assert(t, expSize <= sizeLimit, "actual size (%v) is expected to be less than or equal to limit (%v)", expSize, sizeLimit)
	testutil.Equals(t, len(blocks)-1, len(actBlocks), "new block count should be decreased from:%v to:%v", len(blocks), len(blocks)-1)
	testutil.Equals(t, expBlocks[0].MaxTime, actBlocks[0].meta.MaxTime, "maxT mismatch of the first block")
	testutil.Equals(t, expBlocks[len(expBlocks)-1].MaxTime, actBlocks[len(actBlocks)-1].meta.MaxTime, "maxT mismatch of the last block")

}

func dbDiskSize(dir string) int64 {
	var statSize int64
	filepath.Walk(dir, func(path string, info os.FileInfo, err error) error {
		// Include only index,tombstone and chunks.
		if filepath.Dir(path) == chunkDir(filepath.Dir(filepath.Dir(path))) ||
			info.Name() == indexFilename ||
			info.Name() == tombstoneFilename {
			statSize += info.Size()
		}
		return nil
	})
	return statSize
}

func TestNotMatcherSelectsLabelsUnsetSeries(t *testing.T) {
	db, delete := openTestDB(t, nil)
	defer func() {
		testutil.Ok(t, db.Close())
		delete()
	}()

	labelpairs := []labels.Labels{
		labels.FromStrings("a", "abcd", "b", "abcde"),
		labels.FromStrings("labelname", "labelvalue"),
	}

	app := db.Appender()
	for _, lbls := range labelpairs {
		_, err := app.Add(lbls, 0, 1)
		testutil.Ok(t, err)
	}
	testutil.Ok(t, app.Commit())

	cases := []struct {
		selector labels.Selector
		series   []labels.Labels
	}{{
		selector: labels.Selector{
			labels.Not(labels.NewEqualMatcher("lname", "lvalue")),
		},
		series: labelpairs,
	}, {
		selector: labels.Selector{
			labels.NewEqualMatcher("a", "abcd"),
			labels.Not(labels.NewEqualMatcher("b", "abcde")),
		},
		series: []labels.Labels{},
	}, {
		selector: labels.Selector{
			labels.NewEqualMatcher("a", "abcd"),
			labels.Not(labels.NewEqualMatcher("b", "abc")),
		},
		series: []labels.Labels{labelpairs[0]},
	}, {
		selector: labels.Selector{
			labels.Not(labels.NewMustRegexpMatcher("a", "abd.*")),
		},
		series: labelpairs,
	}, {
		selector: labels.Selector{
			labels.Not(labels.NewMustRegexpMatcher("a", "abc.*")),
		},
		series: labelpairs[1:],
	}, {
		selector: labels.Selector{
			labels.Not(labels.NewMustRegexpMatcher("c", "abd.*")),
		},
		series: labelpairs,
	}, {
		selector: labels.Selector{
			labels.Not(labels.NewMustRegexpMatcher("labelname", "labelvalue")),
		},
		series: labelpairs[:1],
	}}

	q, err := db.Querier(0, 10)
	testutil.Ok(t, err)
	defer func() { testutil.Ok(t, q.Close()) }()

	for _, c := range cases {
		ss, err := q.Select(c.selector...)
		testutil.Ok(t, err)

		lres, err := expandSeriesSet(ss)
		testutil.Ok(t, err)

		testutil.Equals(t, c.series, lres)
	}
}

func expandSeriesSet(ss SeriesSet) ([]labels.Labels, error) {
	result := []labels.Labels{}
	for ss.Next() {
		result = append(result, ss.At().Labels())
	}

	return result, ss.Err()
}

func TestOverlappingBlocksDetectsAllOverlaps(t *testing.T) {
	// Create 10 blocks that does not overlap (0-10, 10-20, ..., 100-110) but in reverse order to ensure our algorithm
	// will handle that.
	var metas = make([]BlockMeta, 11)
	for i := 10; i >= 0; i-- {
		metas[i] = BlockMeta{MinTime: int64(i * 10), MaxTime: int64((i + 1) * 10)}
	}

	testutil.Assert(t, len(OverlappingBlocks(metas)) == 0, "we found unexpected overlaps")

	// Add overlapping blocks. We've to establish order again since we aren't interested
	// in trivial overlaps caused by unorderedness.
	add := func(ms ...BlockMeta) []BlockMeta {
		repl := append(append([]BlockMeta{}, metas...), ms...)
		sort.Slice(repl, func(i, j int) bool {
			return repl[i].MinTime < repl[j].MinTime
		})
		return repl
	}

	// o1 overlaps with 10-20.
	o1 := BlockMeta{MinTime: 15, MaxTime: 17}
	testutil.Equals(t, Overlaps{
		{Min: 15, Max: 17}: {metas[1], o1},
	}, OverlappingBlocks(add(o1)))

	// o2 overlaps with 20-30 and 30-40.
	o2 := BlockMeta{MinTime: 21, MaxTime: 31}
	testutil.Equals(t, Overlaps{
		{Min: 21, Max: 30}: {metas[2], o2},
		{Min: 30, Max: 31}: {o2, metas[3]},
	}, OverlappingBlocks(add(o2)))

	// o3a and o3b overlaps with 30-40 and each other.
	o3a := BlockMeta{MinTime: 33, MaxTime: 39}
	o3b := BlockMeta{MinTime: 34, MaxTime: 36}
	testutil.Equals(t, Overlaps{
		{Min: 34, Max: 36}: {metas[3], o3a, o3b},
	}, OverlappingBlocks(add(o3a, o3b)))

	// o4 is 1:1 overlap with 50-60.
	o4 := BlockMeta{MinTime: 50, MaxTime: 60}
	testutil.Equals(t, Overlaps{
		{Min: 50, Max: 60}: {metas[5], o4},
	}, OverlappingBlocks(add(o4)))

	// o5 overlaps with 60-70, 70-80 and 80-90.
	o5 := BlockMeta{MinTime: 61, MaxTime: 85}
	testutil.Equals(t, Overlaps{
		{Min: 61, Max: 70}: {metas[6], o5},
		{Min: 70, Max: 80}: {o5, metas[7]},
		{Min: 80, Max: 85}: {o5, metas[8]},
	}, OverlappingBlocks(add(o5)))

	// o6a overlaps with 90-100, 100-110 and o6b, o6b overlaps with 90-100 and o6a.
	o6a := BlockMeta{MinTime: 92, MaxTime: 105}
	o6b := BlockMeta{MinTime: 94, MaxTime: 99}
	testutil.Equals(t, Overlaps{
		{Min: 94, Max: 99}:   {metas[9], o6a, o6b},
		{Min: 100, Max: 105}: {o6a, metas[10]},
	}, OverlappingBlocks(add(o6a, o6b)))

	// All together.
	testutil.Equals(t, Overlaps{
		{Min: 15, Max: 17}: {metas[1], o1},
		{Min: 21, Max: 30}: {metas[2], o2}, {Min: 30, Max: 31}: {o2, metas[3]},
		{Min: 34, Max: 36}: {metas[3], o3a, o3b},
		{Min: 50, Max: 60}: {metas[5], o4},
		{Min: 61, Max: 70}: {metas[6], o5}, {Min: 70, Max: 80}: {o5, metas[7]}, {Min: 80, Max: 85}: {o5, metas[8]},
		{Min: 94, Max: 99}: {metas[9], o6a, o6b}, {Min: 100, Max: 105}: {o6a, metas[10]},
	}, OverlappingBlocks(add(o1, o2, o3a, o3b, o4, o5, o6a, o6b)))

	// Additional case.
	var nc1 []BlockMeta
	nc1 = append(nc1, BlockMeta{MinTime: 1, MaxTime: 5})
	nc1 = append(nc1, BlockMeta{MinTime: 2, MaxTime: 3})
	nc1 = append(nc1, BlockMeta{MinTime: 2, MaxTime: 3})
	nc1 = append(nc1, BlockMeta{MinTime: 2, MaxTime: 3})
	nc1 = append(nc1, BlockMeta{MinTime: 2, MaxTime: 3})
	nc1 = append(nc1, BlockMeta{MinTime: 2, MaxTime: 6})
	nc1 = append(nc1, BlockMeta{MinTime: 3, MaxTime: 5})
	nc1 = append(nc1, BlockMeta{MinTime: 5, MaxTime: 7})
	nc1 = append(nc1, BlockMeta{MinTime: 7, MaxTime: 10})
	nc1 = append(nc1, BlockMeta{MinTime: 8, MaxTime: 9})
	testutil.Equals(t, Overlaps{
		{Min: 2, Max: 3}: {nc1[0], nc1[1], nc1[2], nc1[3], nc1[4], nc1[5]}, // 1-5, 2-3, 2-3, 2-3, 2-3, 2,6
		{Min: 3, Max: 5}: {nc1[0], nc1[5], nc1[6]},                         // 1-5, 2-6, 3-5
		{Min: 5, Max: 6}: {nc1[5], nc1[7]},                                 // 2-6, 5-7
		{Min: 8, Max: 9}: {nc1[8], nc1[9]},                                 // 7-10, 8-9
	}, OverlappingBlocks(nc1))
}

// Regression test for https://github.com/prometheus/tsdb/issues/347
func TestChunkAtBlockBoundary(t *testing.T) {
	db, delete := openTestDB(t, nil)
	defer func() {
		testutil.Ok(t, db.Close())
		delete()
	}()

	app := db.Appender()

	blockRange := DefaultOptions.BlockRanges[0]
	label := labels.FromStrings("foo", "bar")

	for i := int64(0); i < 3; i++ {
		_, err := app.Add(label, i*blockRange, 0)
		testutil.Ok(t, err)
		_, err = app.Add(label, i*blockRange+1000, 0)
		testutil.Ok(t, err)
	}

	err := app.Commit()
	testutil.Ok(t, err)

	err = db.compact()
	testutil.Ok(t, err)

	for _, block := range db.Blocks() {
		r, err := block.Index()
		testutil.Ok(t, err)
		defer r.Close()

		meta := block.Meta()

		p, err := r.Postings(index.AllPostingsKey())
		testutil.Ok(t, err)

		var (
			lset labels.Labels
			chks []chunks.Meta
		)

		chunkCount := 0

		for p.Next() {
			err = r.Series(p.At(), &lset, &chks)
			testutil.Ok(t, err)
			for _, c := range chks {
				testutil.Assert(t, meta.MinTime <= c.MinTime && c.MaxTime <= meta.MaxTime,
					"chunk spans beyond block boundaries: [block.MinTime=%d, block.MaxTime=%d]; [chunk.MinTime=%d, chunk.MaxTime=%d]",
					meta.MinTime, meta.MaxTime, c.MinTime, c.MaxTime)
				chunkCount++
			}
		}
		testutil.Assert(t, chunkCount == 1, "expected 1 chunk in block %s, got %d", meta.ULID, chunkCount)
	}
}

func TestQuerierWithBoundaryChunks(t *testing.T) {
	db, delete := openTestDB(t, nil)
	defer func() {
		testutil.Ok(t, db.Close())
		delete()
	}()

	app := db.Appender()

	blockRange := DefaultOptions.BlockRanges[0]
	label := labels.FromStrings("foo", "bar")

	for i := int64(0); i < 5; i++ {
		_, err := app.Add(label, i*blockRange, 0)
		testutil.Ok(t, err)
	}

	err := app.Commit()
	testutil.Ok(t, err)

	err = db.compact()
	testutil.Ok(t, err)

	testutil.Assert(t, len(db.blocks) >= 3, "invalid test, less than three blocks in DB")

	q, err := db.Querier(blockRange, 2*blockRange)
	testutil.Ok(t, err)
	defer q.Close()

	// The requested interval covers 2 blocks, so the querier should contain 2 blocks.
	count := len(q.(*querier).blocks)
	testutil.Assert(t, count == 2, "expected 2 blocks in querier, got %d", count)
}

// TestInitializeHeadTimestamp ensures that the h.minTime is set properly.
// 	- no blocks no WAL: set to the time of the first  appended sample
// 	- no blocks with WAL: set to the smallest sample from the WAL
//	- with blocks no WAL: set to the last block maxT
// 	- with blocks with WAL: same as above
func TestInitializeHeadTimestamp(t *testing.T) {
	t.Run("clean", func(t *testing.T) {
		dir, err := ioutil.TempDir("", "test_head_init")
		testutil.Ok(t, err)
		defer os.RemoveAll(dir)

		db, err := Open(dir, nil, nil, nil)
		testutil.Ok(t, err)

		// Should be set to init values if no WAL or blocks exist so far.
		testutil.Equals(t, int64(math.MaxInt64), db.head.MinTime())
		testutil.Equals(t, int64(math.MinInt64), db.head.MaxTime())

		// First added sample initializes the writable range.
		app := db.Appender()
		_, err = app.Add(labels.FromStrings("a", "b"), 1000, 1)
		testutil.Ok(t, err)

		testutil.Equals(t, int64(1000), db.head.MinTime())
		testutil.Equals(t, int64(1000), db.head.MaxTime())
	})
	t.Run("wal-only", func(t *testing.T) {
		dir, err := ioutil.TempDir("", "test_head_init")
		testutil.Ok(t, err)
		defer os.RemoveAll(dir)

		testutil.Ok(t, os.MkdirAll(path.Join(dir, "wal"), 0777))
		w, err := wal.New(nil, nil, path.Join(dir, "wal"))
		testutil.Ok(t, err)

		var enc RecordEncoder
		err = w.Log(
			enc.Series([]RefSeries{
				{Ref: 123, Labels: labels.FromStrings("a", "1")},
				{Ref: 124, Labels: labels.FromStrings("a", "2")},
			}, nil),
			enc.Samples([]RefSample{
				{Ref: 123, T: 5000, V: 1},
				{Ref: 124, T: 15000, V: 1},
			}, nil),
		)
		testutil.Ok(t, err)
		testutil.Ok(t, w.Close())

		db, err := Open(dir, nil, nil, nil)
		testutil.Ok(t, err)

		testutil.Equals(t, int64(5000), db.head.MinTime())
		testutil.Equals(t, int64(15000), db.head.MaxTime())
	})
	t.Run("existing-block", func(t *testing.T) {
		dir, err := ioutil.TempDir("", "test_head_init")
		testutil.Ok(t, err)
		defer os.RemoveAll(dir)

		createBlock(t, dir, genSeries(1, 1, 1000, 2000))

		db, err := Open(dir, nil, nil, nil)
		testutil.Ok(t, err)

		testutil.Equals(t, int64(2000), db.head.MinTime())
		testutil.Equals(t, int64(2000), db.head.MaxTime())
	})
	t.Run("existing-block-and-wal", func(t *testing.T) {
		dir, err := ioutil.TempDir("", "test_head_init")
		testutil.Ok(t, err)
		defer os.RemoveAll(dir)

		createBlock(t, dir, genSeries(1, 1, 1000, 6000))

		testutil.Ok(t, os.MkdirAll(path.Join(dir, "wal"), 0777))
		w, err := wal.New(nil, nil, path.Join(dir, "wal"))
		testutil.Ok(t, err)

		var enc RecordEncoder
		err = w.Log(
			enc.Series([]RefSeries{
				{Ref: 123, Labels: labels.FromStrings("a", "1")},
				{Ref: 124, Labels: labels.FromStrings("a", "2")},
			}, nil),
			enc.Samples([]RefSample{
				{Ref: 123, T: 5000, V: 1},
				{Ref: 124, T: 15000, V: 1},
			}, nil),
		)
		testutil.Ok(t, err)
		testutil.Ok(t, w.Close())

		r := prometheus.NewRegistry()

		db, err := Open(dir, nil, r, nil)
		testutil.Ok(t, err)

		testutil.Equals(t, int64(6000), db.head.MinTime())
		testutil.Equals(t, int64(15000), db.head.MaxTime())
		// Check that old series has been GCed.
		testutil.Equals(t, 1.0, prom_testutil.ToFloat64(db.head.metrics.series))
	})
}

func TestNoEmptyBlocks(t *testing.T) {
	db, delete := openTestDB(t, &Options{
		BlockRanges: []int64{100},
	})
	defer func() {
		testutil.Ok(t, db.Close())
		delete()
	}()
	db.DisableCompactions()

	rangeToTriggerCompaction := db.opts.BlockRanges[0]/2*3 - 1
	defaultLabel := labels.FromStrings("foo", "bar")
	defaultMatcher := labels.NewMustRegexpMatcher("", ".*")

	t.Run("Test no blocks after compact with empty head.", func(t *testing.T) {
		testutil.Ok(t, db.compact())
		actBlocks, err := blockDirs(db.Dir())
		testutil.Ok(t, err)
		testutil.Equals(t, len(db.Blocks()), len(actBlocks))
		testutil.Equals(t, 0, len(actBlocks))
		testutil.Equals(t, 0, int(prom_testutil.ToFloat64(db.compactor.(*LeveledCompactor).metrics.ran)), "no compaction should be triggered here")
	})

	t.Run("Test no blocks after deleting all samples from head.", func(t *testing.T) {
		app := db.Appender()
		_, err := app.Add(defaultLabel, 1, 0)
		testutil.Ok(t, err)
		_, err = app.Add(defaultLabel, 2, 0)
		testutil.Ok(t, err)
		_, err = app.Add(defaultLabel, 3+rangeToTriggerCompaction, 0)
		testutil.Ok(t, err)
		testutil.Ok(t, app.Commit())
		testutil.Ok(t, db.Delete(math.MinInt64, math.MaxInt64, defaultMatcher))
		testutil.Ok(t, db.compact())
		testutil.Equals(t, 1, int(prom_testutil.ToFloat64(db.compactor.(*LeveledCompactor).metrics.ran)), "compaction should have been triggered here")

		actBlocks, err := blockDirs(db.Dir())
		testutil.Ok(t, err)
		testutil.Equals(t, len(db.Blocks()), len(actBlocks))
		testutil.Equals(t, 0, len(actBlocks))

		app = db.Appender()
		_, err = app.Add(defaultLabel, 1, 0)
		testutil.Assert(t, err == ErrOutOfBounds, "the head should be truncated so no samples in the past should be allowed")

		// Adding new blocks.
		currentTime := db.Head().MaxTime()
		_, err = app.Add(defaultLabel, currentTime, 0)
		testutil.Ok(t, err)
		_, err = app.Add(defaultLabel, currentTime+1, 0)
		testutil.Ok(t, err)
		_, err = app.Add(defaultLabel, currentTime+rangeToTriggerCompaction, 0)
		testutil.Ok(t, err)
		testutil.Ok(t, app.Commit())

		testutil.Ok(t, db.compact())
		testutil.Equals(t, 2, int(prom_testutil.ToFloat64(db.compactor.(*LeveledCompactor).metrics.ran)), "compaction should have been triggered here")
		actBlocks, err = blockDirs(db.Dir())
		testutil.Ok(t, err)
		testutil.Equals(t, len(db.Blocks()), len(actBlocks))
		testutil.Assert(t, len(actBlocks) == 1, "No blocks created when compacting with >0 samples")
	})

	t.Run(`When no new block is created from head, and there are some blocks on disk 
	compaction should not run into infinite loop (was seen during development).`, func(t *testing.T) {
		oldBlocks := db.Blocks()
		app := db.Appender()
		currentTime := db.Head().MaxTime()
		_, err := app.Add(defaultLabel, currentTime, 0)
		testutil.Ok(t, err)
		_, err = app.Add(defaultLabel, currentTime+1, 0)
		testutil.Ok(t, err)
		_, err = app.Add(defaultLabel, currentTime+rangeToTriggerCompaction, 0)
		testutil.Ok(t, err)
		testutil.Ok(t, app.Commit())
		testutil.Ok(t, db.head.Delete(math.MinInt64, math.MaxInt64, defaultMatcher))
		testutil.Ok(t, db.compact())
		testutil.Equals(t, 3, int(prom_testutil.ToFloat64(db.compactor.(*LeveledCompactor).metrics.ran)), "compaction should have been triggered here")
		testutil.Equals(t, oldBlocks, db.Blocks())
	})

	t.Run("Test no blocks remaining after deleting all samples from disk.", func(t *testing.T) {
		currentTime := db.Head().MaxTime()
		blocks := []*BlockMeta{
			{MinTime: currentTime, MaxTime: currentTime + db.opts.BlockRanges[0]},
			{MinTime: currentTime + 100, MaxTime: currentTime + 100 + db.opts.BlockRanges[0]},
		}
		for _, m := range blocks {
			createBlock(t, db.Dir(), genSeries(2, 2, m.MinTime, m.MaxTime))
		}

		oldBlocks := db.Blocks()
		testutil.Ok(t, db.reload())                                      // Reload the db to register the new blocks.
		testutil.Equals(t, len(blocks)+len(oldBlocks), len(db.Blocks())) // Ensure all blocks are registered.
		testutil.Ok(t, db.Delete(math.MinInt64, math.MaxInt64, defaultMatcher))
		testutil.Ok(t, db.compact())
		testutil.Equals(t, 5, int(prom_testutil.ToFloat64(db.compactor.(*LeveledCompactor).metrics.ran)), "compaction should have been triggered here once for each block that have tombstones")

		actBlocks, err := blockDirs(db.Dir())
		testutil.Ok(t, err)
		testutil.Equals(t, len(db.Blocks()), len(actBlocks))
		testutil.Equals(t, 1, len(actBlocks), "All samples are deleted. Only the most recent block should remain after compaction.")
	})
}

func TestDB_LabelNames(t *testing.T) {
	tests := []struct {
		// Add 'sampleLabels1' -> Test Head -> Compact -> Test Disk ->
		// -> Add 'sampleLabels2' -> Test Head+Disk

		sampleLabels1 [][2]string // For checking head and disk separately.
		// To test Head+Disk, sampleLabels2 should have
		// at least 1 unique label name which is not in sampleLabels1.
		sampleLabels2 [][2]string // // For checking head and disk together.
		exp1          []string    // after adding sampleLabels1.
		exp2          []string    // after adding sampleLabels1 and sampleLabels2.
	}{
		{
			sampleLabels1: [][2]string{
				[2]string{"name1", ""},
				[2]string{"name3", ""},
				[2]string{"name2", ""},
			},
			sampleLabels2: [][2]string{
				[2]string{"name4", ""},
				[2]string{"name1", ""},
			},
			exp1: []string{"name1", "name2", "name3"},
			exp2: []string{"name1", "name2", "name3", "name4"},
		},
		{
			sampleLabels1: [][2]string{
				[2]string{"name2", ""},
				[2]string{"name1", ""},
				[2]string{"name2", ""},
			},
			sampleLabels2: [][2]string{
				[2]string{"name6", ""},
				[2]string{"name0", ""},
			},
			exp1: []string{"name1", "name2"},
			exp2: []string{"name0", "name1", "name2", "name6"},
		},
	}

	blockRange := DefaultOptions.BlockRanges[0]
	// Appends samples into the database.
	appendSamples := func(db *DB, mint, maxt int64, sampleLabels [][2]string) {
		t.Helper()
		app := db.Appender()
		for i := mint; i <= maxt; i++ {
			for _, tuple := range sampleLabels {
				label := labels.FromStrings(tuple[0], tuple[1])
				_, err := app.Add(label, i*blockRange, 0)
				testutil.Ok(t, err)
			}
		}
		err := app.Commit()
		testutil.Ok(t, err)
	}
	for _, tst := range tests {
		db, delete := openTestDB(t, nil)
		defer func() {
			testutil.Ok(t, db.Close())
			delete()
		}()

		appendSamples(db, 0, 4, tst.sampleLabels1)

		// Testing head.
		headIndexr, err := db.head.Index()
		testutil.Ok(t, err)
		labelNames, err := headIndexr.LabelNames()
		testutil.Ok(t, err)
		testutil.Equals(t, tst.exp1, labelNames)
		testutil.Ok(t, headIndexr.Close())

		// Testing disk.
		err = db.compact()
		testutil.Ok(t, err)
		// All blocks have same label names, hence check them individually.
		// No need to aggregrate and check.
		for _, b := range db.Blocks() {
			blockIndexr, err := b.Index()
			testutil.Ok(t, err)
			labelNames, err = blockIndexr.LabelNames()
			testutil.Ok(t, err)
			testutil.Equals(t, tst.exp1, labelNames)
			testutil.Ok(t, blockIndexr.Close())
		}

		// Addings more samples to head with new label names
		// so that we can test (head+disk).LabelNames() (the union).
		appendSamples(db, 5, 9, tst.sampleLabels2)

		// Testing DB (union).
		q, err := db.Querier(math.MinInt64, math.MaxInt64)
		testutil.Ok(t, err)
		labelNames, err = q.LabelNames()
		testutil.Ok(t, err)
		testutil.Ok(t, q.Close())
		testutil.Equals(t, tst.exp2, labelNames)
	}
}

func TestCorrectNumTombstones(t *testing.T) {
	db, delete := openTestDB(t, nil)
	defer func() {
		testutil.Ok(t, db.Close())
		delete()
	}()

	blockRange := DefaultOptions.BlockRanges[0]
	defaultLabel := labels.FromStrings("foo", "bar")
	defaultMatcher := labels.NewEqualMatcher(defaultLabel[0].Name, defaultLabel[0].Value)

	app := db.Appender()
	for i := int64(0); i < 3; i++ {
		for j := int64(0); j < 15; j++ {
			_, err := app.Add(defaultLabel, i*blockRange+j, 0)
			testutil.Ok(t, err)
		}
	}
	testutil.Ok(t, app.Commit())

	err := db.compact()
	testutil.Ok(t, err)
	testutil.Equals(t, 1, len(db.blocks))

	testutil.Ok(t, db.Delete(0, 1, defaultMatcher))
	testutil.Equals(t, uint64(1), db.blocks[0].meta.Stats.NumTombstones)

	// {0, 1} and {2, 3} are merged to form 1 tombstone.
	testutil.Ok(t, db.Delete(2, 3, defaultMatcher))
	testutil.Equals(t, uint64(1), db.blocks[0].meta.Stats.NumTombstones)

	testutil.Ok(t, db.Delete(5, 6, defaultMatcher))
	testutil.Equals(t, uint64(2), db.blocks[0].meta.Stats.NumTombstones)

	testutil.Ok(t, db.Delete(9, 11, defaultMatcher))
	testutil.Equals(t, uint64(3), db.blocks[0].meta.Stats.NumTombstones)
}

// TestBlockRanges checks the following use cases:
//  - No samples can be added with timestamps lower than the last block maxt.
//  - The compactor doesn't create overlapping blocks
// even when the last blocks is not within the default boundaries.
//	- Lower boundary is based on the smallest sample in the head and
// upper boundary is rounded to the configured block range.
//
// This ensures that a snapshot that includes the head and creates a block with a custom time range
// will not overlap with the first block created by the next compaction.
func TestBlockRanges(t *testing.T) {
	logger := log.NewLogfmtLogger(log.NewSyncWriter(os.Stderr))

	dir, err := ioutil.TempDir("", "test_storage")
	if err != nil {
		t.Fatalf("Opening test dir failed: %s", err)
	}

	rangeToTriggercompaction := DefaultOptions.BlockRanges[0]/2*3 + 1

	// Test that the compactor doesn't create overlapping blocks
	// when a non standard block already exists.
	firstBlockMaxT := int64(3)
	createBlock(t, dir, genSeries(1, 1, 0, firstBlockMaxT))
	db, err := Open(dir, logger, nil, DefaultOptions)
	if err != nil {
		t.Fatalf("Opening test storage failed: %s", err)
	}
	defer func() {
		os.RemoveAll(dir)
	}()
	app := db.Appender()
	lbl := labels.Labels{{"a", "b"}}
	_, err = app.Add(lbl, firstBlockMaxT-1, rand.Float64())
	if err == nil {
		t.Fatalf("appending a sample with a timestamp covered by a previous block shouldn't be possible")
	}
	_, err = app.Add(lbl, firstBlockMaxT+1, rand.Float64())
	testutil.Ok(t, err)
	_, err = app.Add(lbl, firstBlockMaxT+2, rand.Float64())
	testutil.Ok(t, err)
	secondBlockMaxt := firstBlockMaxT + rangeToTriggercompaction
	_, err = app.Add(lbl, secondBlockMaxt, rand.Float64()) // Add samples to trigger a new compaction

	testutil.Ok(t, err)
	testutil.Ok(t, app.Commit())
	for x := 0; x < 100; x++ {
		if len(db.Blocks()) == 2 {
			break
		}
		time.Sleep(100 * time.Millisecond)
	}
	testutil.Equals(t, 2, len(db.Blocks()), "no new block created after the set timeout")

	if db.Blocks()[0].Meta().MaxTime > db.Blocks()[1].Meta().MinTime {
		t.Fatalf("new block overlaps  old:%v,new:%v", db.Blocks()[0].Meta(), db.Blocks()[1].Meta())
	}

	// Test that wal records are skipped when an existing block covers the same time ranges
	// and compaction doesn't create an overlapping block.
	db.DisableCompactions()
	_, err = app.Add(lbl, secondBlockMaxt+1, rand.Float64())
	testutil.Ok(t, err)
	_, err = app.Add(lbl, secondBlockMaxt+2, rand.Float64())
	testutil.Ok(t, err)
	_, err = app.Add(lbl, secondBlockMaxt+3, rand.Float64())
	testutil.Ok(t, err)
	_, err = app.Add(lbl, secondBlockMaxt+4, rand.Float64())
	testutil.Ok(t, err)
	testutil.Ok(t, app.Commit())
	testutil.Ok(t, db.Close())

	thirdBlockMaxt := secondBlockMaxt + 2
	createBlock(t, dir, genSeries(1, 1, secondBlockMaxt+1, thirdBlockMaxt))

	db, err = Open(dir, logger, nil, DefaultOptions)
	if err != nil {
		t.Fatalf("Opening test storage failed: %s", err)
	}
	defer db.Close()
	testutil.Equals(t, 3, len(db.Blocks()), "db doesn't include expected number of blocks")
	testutil.Equals(t, db.Blocks()[2].Meta().MaxTime, thirdBlockMaxt, "unexpected maxt of the last block")

	app = db.Appender()
	_, err = app.Add(lbl, thirdBlockMaxt+rangeToTriggercompaction, rand.Float64()) // Trigger a compaction
	testutil.Ok(t, err)
	testutil.Ok(t, app.Commit())
	for x := 0; x < 100; x++ {
		if len(db.Blocks()) == 4 {
			break
		}
		time.Sleep(100 * time.Millisecond)
	}

	testutil.Equals(t, 4, len(db.Blocks()), "no new block created after the set timeout")

	if db.Blocks()[2].Meta().MaxTime > db.Blocks()[3].Meta().MinTime {
		t.Fatalf("new block overlaps  old:%v,new:%v", db.Blocks()[2].Meta(), db.Blocks()[3].Meta())
	}
}<|MERGE_RESOLUTION|>--- conflicted
+++ resolved
@@ -223,24 +223,6 @@
 func TestDeleteSimple(t *testing.T) {
 	numSamples := int64(10)
 
-<<<<<<< HEAD
-	db, delete := openTestDB(t, nil)
-	defer func() {
-		testutil.Ok(t, db.Close())
-		delete()
-	}()
-
-	app := db.Appender()
-
-	smpls := make([]float64, numSamples)
-	for i := int64(0); i < numSamples; i++ {
-		smpls[i] = rand.Float64()
-		app.Add(labels.Labels{{"a", "b"}}, i, smpls[i])
-	}
-
-	testutil.Ok(t, app.Commit())
-=======
->>>>>>> 0b72f9af
 	cases := []struct {
 		intervals Intervals
 		remaint   []int64
@@ -269,9 +251,11 @@
 
 Outer:
 	for _, c := range cases {
-		db, close := openTestDB(t, nil)
-		defer close()
-		defer db.Close()
+		db, delete := openTestDB(t, nil)
+		defer func() {
+			testutil.Ok(t, db.Close())
+			delete()
+		}()
 
 		app := db.Appender()
 
