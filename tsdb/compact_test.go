--- conflicted
+++ resolved
@@ -16,6 +16,7 @@
 import (
 	"context"
 	"fmt"
+	"io/ioutil"
 	"math"
 	"math/rand"
 	"os"
@@ -1296,7 +1297,6 @@
 	}
 }
 
-<<<<<<< HEAD
 func TestHeadCompactionWithHistograms(t *testing.T) {
 	head, _ := newTestHead(t, DefaultBlockDuration, false)
 	t.Cleanup(func() {
@@ -1808,7 +1808,8 @@
 		require.Greater(t, len(expHists[k]), 0)
 	}
 	testQuery()
-=======
+}
+
 func TestCompactBlockMetas(t *testing.T) {
 	parent1 := ulid.MustNew(100, nil)
 	parent2 := ulid.MustNew(200, nil)
@@ -1842,5 +1843,4 @@
 		},
 	}
 	require.Equal(t, expected, output)
->>>>>>> a64b9fe3
 }